--- conflicted
+++ resolved
@@ -44,11 +44,6 @@
 
   // Create two windows.
   CJellyWindow win1 = {0}, win2 = {0};
-<<<<<<< HEAD
-  win1.updateMode = CJELLY_UPDATE_MODE_FIXED;
-  win1.fixedFramerate = 60;
-  win2.updateMode = CJELLY_UPDATE_MODE_EVENT_DRIVEN;
-=======
 
   win1.renderCallback = renderSquare;
   win1.updateMode = CJELLY_UPDATE_MODE_FIXED;
@@ -57,7 +52,6 @@
   win2.renderCallback = renderSquare;
   win2.updateMode = CJELLY_UPDATE_MODE_EVENT_DRIVEN;
 
->>>>>>> 9992f0f4
   createPlatformWindow(&win1, "Vulkan Square - Window 1", WIDTH, HEIGHT);
   createPlatformWindow(&win2, "Vulkan Square - Window 2", WIDTH, HEIGHT);
 
@@ -91,37 +85,25 @@
       switch (win->updateMode) {
         case CJELLY_UPDATE_MODE_VSYNC:
           // For VSync mode, the present call (with FIFO) will throttle rendering.
-<<<<<<< HEAD
-          drawFrameForWindow(win);
-=======
           if (win->renderCallback) {
             win->renderCallback(win);
           }
->>>>>>> 9992f0f4
           break;
         case CJELLY_UPDATE_MODE_FIXED:
           // In fixed mode, only render if it’s time for the next frame.
           if (currentTime >= win->nextFrameTime) {
-<<<<<<< HEAD
-            drawFrameForWindow(win);
-=======
             if (win->renderCallback) {
               win->renderCallback(win);
             }
->>>>>>> 9992f0f4
             win->nextFrameTime = currentTime + (1000 / win->fixedFramerate);
           }
           break;
         case CJELLY_UPDATE_MODE_EVENT_DRIVEN:
           // In event-driven mode, only render when needed.
           if (win->needsRedraw) {
-<<<<<<< HEAD
-            drawFrameForWindow(win);
-=======
             if (win->renderCallback) {
               win->renderCallback(win);
             }
->>>>>>> 9992f0f4
             win->needsRedraw = 0;
           }
           break;
