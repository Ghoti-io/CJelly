--- conflicted
+++ resolved
@@ -297,12 +297,9 @@
  *
  * @var CJellyWindow::nextFrameTime
  *  The timestamp (in milliseconds) when the next frame should be rendered (for fixed update mode).
-<<<<<<< HEAD
-=======
  *
  * @var CJellyWindow::renderCallback
  *   Function pointer for the custom rendering callback for this window.
->>>>>>> 9992f0f4
  */
 typedef struct CJellyWindow {
 #ifdef _WIN32
@@ -327,10 +324,7 @@
   uint32_t fixedFramerate;                /**< Target frame rate (FPS) when in fixed update mode */
   int needsRedraw;                        /**< Flag indicating a redraw is needed in event-driven mode */
   uint64_t nextFrameTime;                 /**< Timestamp (in milliseconds) when the next frame should be rendered (for fixed mode) */
-<<<<<<< HEAD
-=======
   CJellyRenderCallback renderCallback;    /**< Custom render function for this window */
->>>>>>> 9992f0f4
 } CJellyWindow;
 
 
